"""This module implements the base functions to implement a Quantum Convolutional Neural Network (QCNN) for the (ANNNI) Ising Model. """
import pennylane as qml
from pennylane import numpy as np
from jax import jit, vmap, value_and_grad
from jax import numpy as jnp
from jax import config
import optax

from PhaseEstimation import annni, circuits

from typing import Callable
import tqdm
import time

import matplotlib.pyplot as plt
from matplotlib.colors import ListedColormap

# Training raises UserWarning: 
# Explicitly requested dtype <class 'jax.numpy.complex128'> 
# requested in astype is not available, and will be truncated 
# to dtype complex64.
# TODO: Is complex64 sufficient? Does it bring more speed?
config.update("jax_enable_x64", True)

def cross_entropy(pred : np.ndarray, Y : np.ndarray, T : float = 0.5):
    """
    Computes the categorical cross-entropy loss with temperature scaling
    to encourage more extreme predictions.

    Parameters
    ----------
    pred : np.ndarray
        Array of the predicted probabilities.
    Y : np.ndarray
        one-hot encoded true labels.
    T : float
        temperature parameter (<1 makes the model more confident).

    Returns
    -------
    float
        Scalar value, the mean categorical cross-entropy loss.
    """
    epsilon = 1e-9  # Small value for numerical stability
    pred = jnp.clip(pred, epsilon, 1 - epsilon)  # Prevent log(0)
    
    # Apply sharpening (raise probabilities to the power of 1/T)
    pred_sharpened = pred ** (1 / T)
    pred_sharpened /= jnp.sum(pred_sharpened, axis=1, keepdims=True)  # Re-normalize
    
    loss = -jnp.sum(Y * jnp.log(pred_sharpened), axis=1)  # Compute cross-entropy
    return jnp.mean(loss)  # Return mean loss over batch

class Qcnn:
    def __init__(self, n_qubit: int, side : int, ansatz: Callable = circuits.qcnn, vqeclass = None):
        """
        Initialize the Anomaly Detection with given parameters.

        Parameters
        ----------
        n_spin : int
            Number of spins of the system
        side : int
            Discretization of the phase space
        ansatz : Callable
            Pennylane circuit ansatz
        vqeclass : PhaseEstimation.vqe.Vqe 
            Trained VQE model for the inputs. If None, inputs will be obtained by 
            diagonalizing the corresponding hamiltonian
        """
        self.vqeclass = vqeclass
        self.n_qubit = n_qubit if self.vqeclass is None else self.vqeclass.n_qubit
        self.side = side if self.vqeclass is None else self.vqeclass.side
        self.ansatz = ansatz

        self.device = qml.device("default.qubit", wires=self.n_qubit, shots=None)

        self.n_p, self.p_outputwire = self.ansatz(n_qubit, np.arange(10000))
        self.q_circuit   = qml.QNode(self.circuit, device=self.device) 
        self.jq_circuit  = jit(self.q_circuit)
        self.vjq_circuit = vmap(self.jq_circuit, in_axes=(None, 0))

        self.p_p = np.random.normal(loc=0, scale=1, size=self.n_p)

        self.p_h = np.linspace(0,2,self.side)
        self.p_k = np.linspace(0,1,self.side)
        
        p_state = []
        p_Y = []
        analytical_mask = []
        self.index_map = []
        
        progress = tqdm.tqdm(range(self.side*self.side))
        i = 0
        for k in self.p_k:
            for h in self.p_h:
                self.index_map.append((k, h))
                if self.vqeclass is None:
<<<<<<< HEAD
                    H = annni.Annni(self.n_qubit, k, h, ring=True)
=======
                    H = annni.Annni(self.n_qubit, k, h)
>>>>>>> 252c9e2d
                    p_state.append(H.psi)
                    p_Y.append(jnp.eye(4)[H.phase])
                else:
                    p_state.append(self.vqeclass.dict_p_p[(float(k), float(h))])
                    p_Y.append(jnp.eye(4)[self.vqeclass.dict_Y[(float(k), float(h))]])
                    
                if k == 0 or h == 0:
                    analytical_mask.append(i)

                progress.set_description(f"Inizialization: k: {k:.2f} | h: {h:.2f}")
                progress.update(1)
                i += 1
                
        self.p_state = jnp.array(p_state)
        self.p_Y = jnp.array(p_Y)
        self.analytical_mask = jnp.array(analytical_mask).astype(int)

    def ansatz_combined(self, p_p, state):
        if self.vqeclass is None:
            qml.StatePrep(state, wires=range(self.n_qubit), normalize = True)
        else:
            self.vqeclass.ansatz(self.n_qubit, state, **self.vqeclass.kwargs)

        # Visual Separation VQE||QCNN
        qml.Barrier()
        qml.Barrier()

        self.ansatz(self.n_qubit, p_p)

    def circuit(self, p_p, state):
        self.ansatz_combined(p_p=p_p, state=state)
        return qml.probs([int(k) for k in self.p_outputwire])

    def train(self, n_epoch: int, lr: float, reset: bool = False, T : float = .25):
        p_X = self.p_state[self.analytical_mask]
        p_Y = self.p_Y[self.analytical_mask]

        def _loss(p_p):
            # Output expectation values of the qubits
            p_pred = self.vjq_circuit(p_p, p_X)
            loss_value = cross_entropy(p_pred, p_Y, T=T)

            return loss_value

        def _update(
            optimizer,
            state,
            p_p,
        ):
            ce_loss, grads = value_and_grad(_loss)(p_p)
            updates, optimizer_state = optimizer.update(grads, state)
            p_p = optax.apply_updates(p_p, updates)

            return p_p, optimizer_state, ce_loss

        # Redraw random parameters if True
        if reset:
            self.p_p = np.random.normal(loc=0, scale=1, size=self.n_p)
            
        p_p = self.p_p

        # Set the optimizer
        optimizer = optax.adam(learning_rate=lr)
        optimizer_state = optimizer.init(p_p)

        progress = tqdm.tqdm(range(1, n_epoch + 1))

        # Time start training
        t_train_start = time.time()
        
        for epoch in progress:
            p_p, optimizer_state, loss_value = _update(
                optimizer,
                optimizer_state,
                p_p,
            )

            progress.set_description(
                f"LOSS: {loss_value:.4f}"
            )

        # Time ending training
        t_train_stop = time.time()

        # At the end of the training, set the attribute params to the
        # trained parameters
        self.p_p = p_p

        self.training_time = t_train_stop - t_train_start

    def show(self, mpl=False):
        if mpl:
            qml.draw_mpl(self.q_circuit)(np.arange(self.n_p), np.array(self.p_state[0]))
        else:
            print(qml.draw(self.q_circuit)(np.arange(self.n_p), np.array(self.p_state[0])))
            
    def __repr__(self):
        repr_str  = "QCNN Class:"
        repr_str += f"\n  N        : {self.n_qubit}"
        repr_str += f"\n  side     : {self.side}"
        repr_str += f"\n  n_params : {self.n_p}"
        
        return repr_str
    
    def predict(self):
        """
        Ouput the predicted phase of every input state in the phase space 
        """
        p_pred = self.vjq_circuit(self.p_p, self.p_state)
        accuracy = jnp.mean(jnp.argmax(p_pred, axis=1) == jnp.argmax(self.p_Y, axis=1))
        print(f"Accuracy: {float(accuracy) * 100:.2f}%")

        # Ensure reshaping is valid
        img = np.argmax(p_pred, axis=1).reshape(-1, self.side)

        # Plot the classification results
        plt.figure(figsize=(4,4))

        colors = ['#4d94d7', '#d74d94', '#68d16c', '#ffd34d']

        # Create a custom colormap
        cmap = ListedColormap(colors)
        plt.imshow(np.flip(np.rot90(img, k=-1),axis=1), cmap = cmap, aspect="auto", origin="lower", extent=[0, 1, 0, 2])
        annni.set_layout('Classification')
        plt.show()

        for i, label in enumerate(['Paramagnetic', 'Ferromagnetic', 'Antiphase', 'FloatingPhase']):
            img = p_pred[:, i].reshape(-1, self.side)
            plt.figure(figsize=(4.5,4))
            plt.imshow(np.flip(np.rot90(img, k=-1),axis=1), cmap = "viridis", aspect="auto", origin="lower", extent=[0, 1, 0, 2])
            annni.set_layout(label)
            plt.colorbar()
            plt.show()

        return p_pred<|MERGE_RESOLUTION|>--- conflicted
+++ resolved
@@ -96,11 +96,8 @@
             for h in self.p_h:
                 self.index_map.append((k, h))
                 if self.vqeclass is None:
-<<<<<<< HEAD
                     H = annni.Annni(self.n_qubit, k, h, ring=True)
-=======
-                    H = annni.Annni(self.n_qubit, k, h)
->>>>>>> 252c9e2d
+
                     p_state.append(H.psi)
                     p_Y.append(jnp.eye(4)[H.phase])
                 else:
